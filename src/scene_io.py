--- conflicted
+++ resolved
@@ -772,13 +772,8 @@
 
     .. code-block:: sh
 
-<<<<<<< HEAD
         gmt grd2xyz los_ll.grd | gmt grdtrack -Gdem.grd | \\
         awk {'print $1, $2, $4'} | \\
-=======
-        gmt grd2xyz los_ll.grd | gmt grdtrack -Gdem.grd |
-        awk {'print $1, $2, $4'} |
->>>>>>> 7ec715f7
         SAT_look 20050731.PRM -bos > 20050731.los.enu
     """
     def validate(self, filename, **kwargs):
