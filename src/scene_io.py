import os
import glob
import scipy.io
import numpy as num

__all__ = ['Gamma', 'Matlab', 'ISCE', 'GMTSAR']


class SceneIO(object):
    """ Prototype class for SARIO objects """
    def __init__(self, scene=None):
        if scene is not None:
            self._log = scene._log.getChild('IO/%s' % self.__class__.__name__)
        else:
            import logging
            self._log = logging.getLogger('SceneIO/%s'
                                          % self.__class__.__name__)

        self.container = {
            'phi': 0.,    # Look incident angle from vertical in degree
            'theta': 0.,  # Look orientation angle from east; 0deg East,
<<<<<<< HEAD
            # 90deg North
=======
                          # 90deg North
>>>>>>> f7f6c043
            'displacement': None,  # Displacement towards LOS
            'frame': {
                'llLon': None,  # Lower left corner latitude
                'llLat': None,  # Lower left corner londgitude
                'dLat': None,   # Pixel delta latitude
                'dLon': None,   # Pixel delta longitude
            },
            # Meta information
            'meta': {
                'title': None,
                'orbit_direction': None,
                'satellite_name': None,
                'time_master': None,
                'time_slave': None
            },
            # All extra information
            'extra': {}
        }

    def read(self, filename, **kwargs):
        """ Read function of the file format

        :param filename: file to read
        :type filename: string
        :param **kwargs: Keyword arguments
        :type **kwargs: {dict}
        """
        raise NotImplementedError('read not implemented')

    def write(self, filename, **kwargs):
        """ Write method for IO

        :param filename: file to write to
        :type filename: string
        :param **kwargs: Keyword arguments
        :type **kwargs: {dict}
        """
        raise NotImplementedError('write not implemented')

    def validate(self, filename, **kwargs):
        """ Validate file format

        :param filename: file to validate
        :type filename: string
        :returns: Validation
        :rtype: {bool}
        """
        pass
        raise NotImplementedError('validate not implemented')


class Matlab(SceneIO):
    """
    Variable naming conventions for Matlab :file:`.mat` container:

        ================== ====================
        Property           Matlab ``.mat`` name
        ================== ====================
        Scene.displacement ``ig_``
        Scene.phi          ``phi``
        Scene.theta        ``theta``
        Scene.frame.x      ``xx``
        Scene.frame.y      ``yy``
        ================== ====================
    """
    def validate(self, filename, **kwargs):
        if filename[-4:] == '.mat':
            return True
        else:
            return False
        try:
            variables = self.io.whosmat(filename)
            if len(variables) > 50:
                return False
            return True
        except ValueError:
            return False

    def read(self, filename, **kwargs):
        import utm
        c = self.container

        mat = scipy.io.loadmat(filename)

        utm_e = utm_n = None

        for mat_k, v in mat.iteritems():
            for io_k in c.iterkeys():
                if io_k in mat_k:
                    c[io_k] = mat[mat_k]
                elif 'ig_' in mat_k:
                    c['displacement'] = mat[mat_k]
                elif 'xx' in mat_k:
                    utm_e = mat[mat_k].flatten()
                elif 'yy' in mat_k:
                    utm_n = mat[mat_k].flatten()

        if not (num.all(utm_e) or num.all(utm_n)):
            self._log.warning(
                'Could not find referencing UTM vectors in .mat file')
            utm_e = num.linspace(100000, 110000, c['displacement'].shape[0])
            utm_n = num.linspace(1100000, 1110000, c['displacement'].shape[1])

        if utm_e.min() < 1e4 or utm_n.min() < 1e4:
            utm_e *= 1e3
            utm_n *= 1e3
        utm_zone = 32
        utm_zone_letter = 'N'
        try:
            c['frame']['llLat'], c['frame']['llLon'] =\
                utm.to_latlon(utm_e.min(), utm_n.min(),
                              utm_zone, utm_zone_letter)
            urlat, urlon = utm.to_latlon(utm_e.max(), utm_n.max(),
                                         utm_zone, utm_zone_letter)
            c['frame']['dLat'] =\
                (urlat - c['frame']['llLat']) /\
                c['displacement'].shape[0]

            c['frame']['dLon'] =\
                (urlon - c['frame']['llLon']) /\
                c['displacement'].shape[1]
        except utm.error.OutOfRangeError:
            c['frame']['llLat'], c['frame']['llLon'] = (0., 0.)
            c['frame']['dLat'] = (utm_e[1] - utm_e[0]) / 110e3
            c['frame']['dLon'] = (utm_n[1] - utm_n[0]) / 110e3
            self._log.warning('Could not interpret spatial vectors, '
                              'referencing to 0, 0 (lat, lon)')
        return c


class Gamma(SceneIO):
    """
    .. warning :: Data has to be georeferenced to latitude/longitude!

    Expects two files:

        * Binary file from gamma (:file:`*`)
        * Parameter file (:file:`*par`), including ``corner_lat, corner_lon,
          nlines, width, post_lat, post_lon or for UTM corner_east, post_east
          corner_north and post_north``
    """
    def _getParameterFile(self, path):
        path = os.path.dirname(os.path.realpath(path))
        par_files = glob.glob('%s/*par' % path)

        for file in par_files:
            try:
                self._parseParameterFile(file)
                self._log.debug('Found parameter file %s' % file)
                return file
            except ImportError:
                continue
        raise ImportError('Could not find suiting Gamma parameter file (*par)')

    @staticmethod
    def _parseParameterFile(par_file):
        import re

        params = {}
        required_utm = ['post_north', 'post_east', 'corner_east',
                        'corner_north', 'nlines', 'width']
        required_lat_lon = ['corner_lat', 'corner_lon', 'nlines', 'width',
                            'post_lat', 'post_lon']

        rc = re.compile(r'^(\w*):\s*([a-zA-Z0-9+-.*]*\s[a-zA-Z0-9_]*).*')

        with open(par_file, mode='r') as par:
            for line in par:
                parsed = rc.match(line)
                if parsed is None:
                    continue

                groups = parsed.groups()
                try:
                    params[groups[0]] = float(groups[1])
                except ValueError:
                    params[groups[0]] = groups[1].strip()

        def check_required(required, params):
            for r in required:
                if r not in params:
                    return False
            return True

        if check_required(required_utm, params)\
           or check_required(required_lat_lon, params):
            return params

        raise ImportError(
            'Parameter file does not hold required parameters')

    def validate(self, filename, **kwargs):
        try:
            par_file = kwargs.pop('par_file',
                                  self._getParameterFile(filename))
            self._parseParameterFile(par_file)
            return True
        except ImportError:
            return False

    def _getAngle(self, filename, pattern):
        path = os.path.dirname(os.path.realpath(filename))
        phi_files = glob.glob('%s/%s' % (path, pattern))
        if len(phi_files) == 0:
            self._log.warning('Could not find %s file, defaulting to 0.'
                              % pattern)
            return 0.
        elif len(phi_files) > 1:
            self._log.warning('Found multiple %s files, defaulting to 0.'
                              % pattern)
            return 0.

        filename = phi_files[0]
        self._log.debug('Found %s in %s' % (pattern, filename))
        return num.memmap(filename, mode='r', dtype='>f4')

    def read(self, filename, **kwargs):
        """
        :param filename: Gamma software binary file
        :type filename: str
        :param par_file: Corresponding parameter (:file:`*par`) file.
                         (optional)
        :type par_file: str
        :returns: Import dictionary
        :rtype: dict
        :raises: ImportError
        """
        par_file = kwargs.pop('par_file',
                              self._getParameterFile(filename))
        par = self._parseParameterFile(par_file)
        fill = None

        try:
            nrows = int(par['width'])
            nlines = int(par['nlines'])
        except:
            raise ImportError('Error parsing width and nlines from %s' %
                              par_file)

        displ = num.fromfile(filename, dtype='>f4')
        # Resize array if last line is not scanned completely
        if (displ.size % nrows) != 0:
            fill = num.empty(nrows - displ.size % nrows)
            fill.fill(num.nan)
            displ = num.append(displ, fill)

        displ = displ.reshape(nlines, nrows)
        displ[displ == -0.] = num.nan

        phi = self._getAngle(filename, '*phi*')
        theta = self._getAngle(filename, '*theta*')
        theta = num.cos(theta)

        if fill is not None:
            theta = num.append(theta, fill)
            phi = num.append(phi, fill)

        theta = theta.reshape(nlines, nrows)
        phi = phi.reshape(nlines, nrows)

        # LatLon UTM Conversion
        c = self.container
        c['displacement'] = displ*1e-2
        c['theta'] = theta
        c['phi'] = phi

        c['meta']['title'] = par.get('title', 'None')
        c['bin_file'] = filename
        c['par_file'] = par_file

        if par['DEM_projection'] == 'UTM':
            self._log.info('Parameter file provides UTM reference')
            import utm

            utm_zone = par['projection_zone']
            try:
                utm_zone_letter = utm.latitude_to_zone_letter(
                    par['center_latitude'])
            except ValueError:
                self._log.warning('Could not parse UTM Zone letter,'
                                  ' defaulting to N!')
                utm_zone_letter = 'N'

            utm_e = utm_n = None
            dN = par['post_north']
            dE = par['post_east']
            utm_corn_e = par['corner_east']
            utm_corn_n = par['corner_north']

            utm_corn_eo = utm_corn_e + dE * displ.shape[1]
            utm_corn_no = utm_corn_n + dN * displ.shape[0]

            utm_e = num.linspace(utm_corn_e, utm_corn_eo, displ.shape[1])
            utm_n = num.linspace(utm_corn_n, utm_corn_no, displ.shape[0])

            c['frame']['llLat'], c['frame']['llLon'] =\
                utm.to_latlon(utm_e.min(), utm_n.min(),
                              utm_zone, utm_zone_letter)
            urlat, urlon = utm.to_latlon(utm_e.max(), utm_n.max(),
                                         utm_zone, utm_zone_letter)
            c['frame']['dLat'] =\
                (urlat - c['frame']['llLat']) / displ.shape[0]

            c['frame']['dLon'] =\
                (urlon - c['frame']['llLon']) / displ.shape[1]
        else:
            self._log.info('Parameter file provides Lat/Lon reference')
            c['frame']['llLat'] = par['corner_lat'] + par['post_lat'] * nrows
            c['frame']['llLon'] = par['corner_lon']
            c['frame']['dLon'] = par['post_lon']
            c['frame']['dLat'] = par['post_lat']
        return self.container


class ISCEXMLParser(object):
    def __init__(self, filename):
        import xml.etree.ElementTree as ET
        self.root = ET.parse(filename).getroot()

    @staticmethod
    def type_convert(value):
        for t in (float, int, str):
            try:
                return t(value)
            except ValueError:
                continue
        raise ValueError('Could not convert value')

    def getProperty(self, name):
        for child in self.root.iter():
            if child.get('name') == name:
                if child.tag == 'property':
                    return self.type_convert(child.find('value').text)
                elif child.tag == 'component':
                    values = {}
                    for prop in child.iter('property'):
                        values[prop.get('name')] =\
                            self.type_convert(prop.find('value').text)
                    return values
        return None


class ISCE(SceneIO):
    """
    Expects three files in the same folder:

        * Unwrapped displacement binary (:file:`*.unw.geo`)
        * Metadata XML (:file:`*.unw.geo.xml`)
        * LOS binary data (:file:`*.rdr.geo`)
    """
    def validate(self, filename, **kwargs):
        try:
            self._getDisplacementFile(filename)
            self._getLOSFile(filename)
            return True
        except ImportError:
            return False

    @staticmethod
    def _getLOSFile(path):
        if not os.path.isdir(path):
            path = os.path.dirname(path)
        rdr_files = glob.glob(os.path.join(path, '*.rdr.geo'))

        if len(rdr_files) == 0:
            raise ImportError('Could not find LOS file (.rdr.geo)')
        return rdr_files[0]

    @staticmethod
    def _getDisplacementFile(path):
        if os.path.isfile(path):
            disp_file = path
        else:
            files = glob.glob(os.path.join(path, '*.unw.geo'))
            if len(files) == 0:
                raise ImportError('Could not find displacement file '
                                  '(.unw.geo) at %s', path)
            disp_file = files[0]

        if not os.path.isfile('%s.xml' % disp_file):
            raise ImportError('Could not find displacement XML file '
                              '(%s.unw.geo.xml)' % os.path.basename(disp_file))
        return disp_file

    def read(self, path, **kwargs):
        path = os.path.abspath(path)
        c = self.container
        isce_xml = ISCEXMLParser(self._getDisplacementFile(path) + '.xml')

        coord_lon = isce_xml.getProperty('coordinate1')
        coord_lat = isce_xml.getProperty('coordinate2')
        c['frame']['dLat'] = num.abs(coord_lat['delta'])
        c['frame']['dLon'] = num.abs(coord_lon['delta'])
        nlon = int(coord_lon['size'])
        nlat = int(coord_lat['size'])

        c['frame']['llLat'] = coord_lat['startingvalue'] +\
            (nlat * coord_lat['delta'])
        c['frame']['llLon'] = coord_lon['startingvalue']

        displ = num.memmap(self._getDisplacementFile(path),
                           dtype='<f4')\
            .reshape(nlat, nlon*2)[:, nlon:]
        displ[displ == 0.] = num.nan
        c['displacement'] = displ*1e-2

        los_data = num.fromfile(self._getLOSFile(path), dtype='<f4')\
            .reshape(nlat, nlon*2)
        c['phi'] = los_data[:, :nlon]
        c['theta'] = los_data[:, nlon:] + num.pi/2

        return c


class GMTSAR(SceneIO):
    """
    Use gmt5sar ``SAT_look`` to calculate the corresponding unit look vectors:

    .. code-block:: sh

        gmt grd2xyz unwrap_ll.grd | gmt grdtrack -Gdem.grd |
        awk {'print $1, $2, $4'} |
        SAT_look 20050731.PRM -bos > 20050731.los.enu

    Expects two binary files:

        * Displacement grid (NetCDF, :file:`*los_ll.grd`)
        * LOS binary data (see instruction, :file:`*los.enu`)

    """
    def validate(self, filename, **kwargs):
        try:
            if self._getDisplacementFile(filename)[-4:] == '.grd':
                return True
        except ImportError:
            return False
        return False

    def _getLOSFile(self, path):
        if not os.path.isdir(path):
            path = os.path.dirname(path)
        los_files = glob.glob(os.path.join(path, '*.los.*'))
        if len(los_files) == 0:
            self._log.warning(GMTSAR.__doc__)
            raise ImportError('Could not find LOS file (*.los.*)')
        return los_files[0]

    @staticmethod
    def _getDisplacementFile(path):
        if os.path.isfile(path):
            return path
        else:
            files = glob.glob(os.path.join(path, '*.grd'))
            if len(files) == 0:
                raise ImportError('Could not find displacement file '
                                  '(*.grd) at %s', path)
            disp_file = files[0]
        return disp_file

    def read(self, path, **kwargs):
        from scipy.io import netcdf
        path = os.path.abspath(path)
        c = self.container

        grd = netcdf.netcdf_file(self._getDisplacementFile(path),
                                 mode='r', version=2)
        c['displacement'] = grd.variables['z'][:].copy()
        c['displacement'] *= 1e-2
        shape = c['displacement'].shape
        # LatLon
        c['frame']['llLat'] = grd.variables['lat'][:].min()
        c['frame']['llLon'] = grd.variables['lon'][:].min()

        c['frame']['dLat'] = (grd.variables['lat'][:].max() -
                              c['frame']['llLat'])/shape[1]
        c['frame']['dLon'] = (grd.variables['lon'][:].max() -
                              c['frame']['llLon'])/shape[0]

        # Theta and Phi
        try:
            los = num.memmap(self._getLOSFile(path), dtype='<f4')
            e = los[3::6].copy().reshape(shape)
            n = los[4::6].copy().reshape(shape)
            u = los[5::6].copy().reshape(shape)

            theta = num.rad2deg(num.arctan(n/e))
            phi = num.rad2deg(num.arccos(u))
            theta[n < 0] += 180.

            c['phi'] = phi
            c['theta'] = theta
        except ImportError:
            self._log.warning(self.__doc__)
            self._log.warning('Defaulting theta and phi to 0./2*pi')
            c['theta'] = num.pi/2
            c['phi'] = 0.

        return c<|MERGE_RESOLUTION|>--- conflicted
+++ resolved
@@ -19,11 +19,7 @@
         self.container = {
             'phi': 0.,    # Look incident angle from vertical in degree
             'theta': 0.,  # Look orientation angle from east; 0deg East,
-<<<<<<< HEAD
             # 90deg North
-=======
-                          # 90deg North
->>>>>>> f7f6c043
             'displacement': None,  # Displacement towards LOS
             'frame': {
                 'llLon': None,  # Lower left corner latitude
