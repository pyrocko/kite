import numpy as num
import logging
import time
from pyrocko import guts

from kite.meta import Subject, property_cached
from kite.quadtree_covariance import CovarianceConfig
# from pyrock.util import clock


class QuadNode(object):
    """A Node in the Quadtree """
    def __init__(self, tree, llx, lly, length):
        self.llx = int(llx)

        self.lly = int(lly)
        self.length = int(length)

        self._tree = tree
        self._scene = self._tree._scene
        self._slice_x = slice(self.llx, self.llx+self.length)
        self._slice_y = slice(self.lly, self.lly+self.length)

        self.id = 'node_%d-%d_%d' % (self.llx, self.lly, self.length)
        self.children = None

    @property_cached
    def nan_fraction(self):
        return float(num.sum(num.isnan(self.data)))/self.data.size

    @property_cached
    def mean(self):
        return num.nanmean(self.data)

    @property_cached
    def median(self):
        return num.nanmedian(self.data)

    @property_cached
    def std(self):
        return num.nanstd(self.data)

    @property_cached
    def var(self):
        return num.nanvar(self.data)

    @property_cached
    def median_std(self):
        '''Standard deviation from median'''
        return num.nanstd(self.data - self.median)

    @property_cached
    def mean_std(self):
        '''Standard deviation from mean'''
        return num.nanstd(self.data - self.mean)

    @property_cached
    def bilinear_std(self):
        raise NotImplementedError('Bilinear fit not implemented')

    @property_cached
    def _focal_point(self):
        w_x = num.linspace(0, 1., self.data.shape[0], endpoint=True)
        w_y = num.linspace(0, 1., self.data.shape[1], endpoint=True)
        w_X, w_Y = num.meshgrid(w_x, w_y, sparse=False, copy=False)

        nan = num.isnan(self.data)
        x = num.median(w_X.T[~nan])*self.data.shape[0] + self.llx
        y = num.median(w_Y.T[~nan])*self.data.shape[1] + self.lly
        return x, y

    @property_cached
    def focal_point_utm(self):
        self._scene.utm._mapGridXY(*self._focal_point)
        x = num.median(self.utm_grid_x.compressed())
        y = num.median(self.utm_grid_y.compressed())
        return x, y

    @property_cached
    def data(self):
        return self._scene.displacement[self._slice_x, self._slice_y]

    @property_cached
    def data_masked(self):
        d = self._scene.displacement[self._slice_x, self._slice_y]
        return num.ma.masked_array(d, num.isnan(d), fill_value=num.nan)

    @property_cached
    def utm_grid_x(self):
        return self._scene.utm.grid_x[self._slice_x, self._slice_y]

    @property_cached
    def utm_grid_y(self):
        return self._scene.utm.grid_y[self._slice_x, self._slice_y]

    def iterTree(self):
        yield self
        if self.children is not None:
            for c in self.children:
                for rc in c.iterTree():
                    yield rc

    def iterLeafs(self):
        if self.children is None:
            yield self
        else:
            for c in self.children:
                for q in c.iterLeafs():
                    yield q

    def iterLeafsEval(self):
        if (self._tree._split_func(self) < self._tree.epsilon and
            not self.length > self._tree._tile_size_lim_p[1])\
           or self.children is None:
            yield self
        elif self.children[0].length < self._tree._tile_size_lim_p[0]:
            yield self
        else:
            for c in self.children:
                for q in c.iterLeafsEval():
                    yield q

    def _iterSplitNode(self):
        if self.length == 1:
            yield None
        for _nx, _ny in ((0, 0), (0, 1), (1, 0), (1, 1)):
            n = QuadNode(self._tree,
                         self.llx + self.length/2 * _nx,
                         self.lly + self.length/2 * _ny,
                         self.length/2)
            if n.data.size == 0 or num.all(num.isnan(n.data)):
                n = None
                continue
            yield n

    def createTree(self, eval_func, epsilon_limit):
        if (eval_func(self) > epsilon_limit or self.length >= 64)\
           and not self.length < 16:
            # self.length > .1 * max(self._tree._data.shape): !! Very Expensive
            self.children = [c for c in self._iterSplitNode()]
            for c in self.children:
                c.createTree(eval_func, epsilon_limit)
        else:
            self.children = None

    def __getstate__(self):
        return self.llx, self.lly, self.length,\
               self.children, self._tree

    def __setstate__(self, state):
        self.llx, self.lly, self.length,\
            self.children, self._tree = state


def createTreeParallel(args):
    base_node, func, epsilon_limit = args
    base_node.createTree(func, epsilon_limit)
    return base_node


class QuadtreeConfig(guts.Object):
    split_method = guts.String.T(
        default='median_std',
        help='Tile split method, available methods '
             ' [\'mean_std\' \'median_std\' \'std\']')
    epsilon = guts.Float.T(
        default=-9999.,
        help='Threshold for tile splitting, measure for '
             'quadtree nodes\' variance')
    nan_allowed = guts.Float.T(
        default=-9999.,
        help='Allowed NaN fraction per tile')
    tile_size_lim = guts.Tuple.T(
        2, guts.Float.T(),
<<<<<<< HEAD
        default=(250, -9999.),
=======
        default=(250, 10000),
>>>>>>> 068137f8
        help='Minimum and maximum allowed tile size')
    covariance = CovarianceConfig.T(default=CovarianceConfig())


class Quadtree(object):
    """Quadtree for simplifying InSAR displacement data held in
    :python:`kite.Scene`

    Post-earthquake InSAR displacement scenes can hold a vast amount of data,
    which is unsuiteable for use with modelling code. By simplifying the data
    systematically through a parametrized quadtree we can reduce the dataset to
    significant displacements and have high-resolution where it matters and
    lower resolution at regions with less or constant deformation.

    :param epsilon: %0.3f: [description]
    :type epsilon: %0.3f: [type]
    :param epsilon_init: %0.3f: [description]
    :type epsilon_init: %0.3f: [type]
    :param epsilon_limit: %0.3f: [description]
    :type epsilon_limit: %0.3f: [type]
    :param nleafs: %d: [description]
    :type nleafs: %d: [type]
    :param split_method: %s: [description]
    :type split_method: %s: [type]
    :param
    """
    def __init__(self, scene, config=QuadtreeConfig()):
        self._split_methods = {
            'mean_std': ['Std around mean', lambda node: node.mean_std],
            'median_std': ['Std around median', lambda node: node.median_std],
            'std': ['Standard deviation (std)', lambda node: node.std],
        }
        self._norm_methods = {
            'mean': lambda node: node.mean,
            'median': lambda node: node.median,
        }

        self.treeUpdate = Subject()
        self.splitMethodChanged = Subject()
        self._log = logging.getLogger('Quadtree')
        self.setScene(scene)
        self.parseConfig(config)

        self._leafs = None

    def setScene(self, scene):
        self._scene = scene
        self._data = self._scene.displacement
        self.utm = self._scene.utm

    def parseConfig(self, config):
        self.config = config
        self.setSplitMethod(self.config.split_method)
        if not self.config.epsilon == -9999.:
            self.epsilon = self.config.epsilon
        self.nan_allowed = self.config.nan_allowed
        self.tile_size_lim = self.config.tile_size_lim

    def setSplitMethod(self, split_method, parallel=False):
        """Set splitting method for quadtree tiles

        * `mean_std` tiles standard deviation from tile's mean is evaluated
        * `median_std` tiles standard deviation from tile's median is evaluated
        * `std` tiles standard deviation is evaluated

        :param split_method: Choose from methods
                             `['mean_std', 'median_std', 'std']`
        :type split_method: string
        :raises: AttributeError
        """
        if split_method not in self._split_methods.keys():
            raise AttributeError('Method %s not in %s'
                                 % (split_method, self._split_methods))

        self.config.split_method = split_method
        self._split_func = self._split_methods[split_method][1]

        # Clearing cached properties through None
        self._epsilon_init = None
        self._epsilon_limit = None
        self.epsilon = self._epsilon_init

        self._initTree(parallel)
        self.splitMethodChanged._notify()

    def _initTree(self, parallel):
        t0 = time.time()
        if parallel:
            from pathos.pools import ProcessPool as Pool
            # Pathos uses dill instead of pickle, this works w lambdas

            pool = Pool()
            self._log.info('Utilizing %d cpu cores' % pool.nodes)
            res = pool.map(createTreeParallel, [(b,
                                                 self._split_func,
                                                 self._epsilon_limit)
                                                for b in self._base_nodes])
            self._base_nodes = [r for r in res]

        else:
            for b in self._base_nodes:
                b.createTree(self._split_func, self._epsilon_limit)

        self._log.info('Tree created, %d nodes [%0.8f s]' % (self.nnodes,
                                                             time.time()-t0))

    @property
    def epsilon(self):
        return self.config.epsilon

    @epsilon.setter
    def epsilon(self, value):
        value = float(value)
        if self.config.epsilon == value:
            return
        if value < self._epsilon_limit:
            self._log.info(
                'Epsilon is out of bounds [%0.3f], epsilon_limit %0.3f' %
                (value, self._epsilon_limit))
            return
        self.leafs = None
        self.config.epsilon = value

        self.treeUpdate._notify()
        return

    @property_cached
    def _epsilon_init(self):
        return num.nanstd(self._data)
        # return num.mean([self._split_func(b) for b in self._base_nodes])

    @property_cached
    def _epsilon_limit(self):
        return self._epsilon_init * .2

    @property
    def nan_allowed(self):
        return self.config.nan_allowed

    @nan_allowed.setter
    def nan_allowed(self, value):
        if (value > 1. or value < 0.) and value != -9999.:
            raise AttributeError('NaN fraction must be 0 <= nan_allowed <=1')
        if value == 1.:
            value = -9999.

        self.leafs = None
        self.config.nan_allowed = value
        self.treeUpdate._notify()

    @property
    def tile_size_lim(self):
        return self.config.tile_size_lim

    @tile_size_lim.setter
    def tile_size_lim(self, value):
        tile_size_min, tile_size_max = value
        if tile_size_min > tile_size_max and tile_size_max != -9999.:
            self._log.info('tile_size_min > tile_size_max is required')
            return
        self.config.tile_size_lim = (tile_size_min, tile_size_max)

        self._tile_size_lim_p = None
        self.leafs = None
        self.treeUpdate._notify()

    @property_cached
    def _tile_size_lim_p(self):
        dp = self._scene.utm.extent()[-1]
        return (int(self.tile_size_lim[0] / dp),
                int(self.tile_size_lim[1] / dp))

    @property
    def nnodes(self):
        nnodes = 0
        for b in self._base_nodes:
            for n in b.iterTree():
                nnodes += 1
        return nnodes

    @property_cached
    def leafs(self):
        t0 = time.time()
        leafs = []
        for b in self._base_nodes:
            leafs.extend([l for l in b.iterLeafsEval()])
        if self.nan_allowed != -9999.:
            leafs[:] = [l for l in leafs if l.nan_fraction < self.nan_allowed]
        self._log.info('Gathering leafs (%d) for epsilon %.4f [%0.8f s]' %
                       (len(leafs), self.epsilon, time.time()-t0))
        return leafs

    @property
    def leaf_means(self):
        return num.array([l.mean for l in self.leafs])

    @property
    def leaf_medians(self):
        return num.array([l.median for l in self.leafs])

    @property
    def _leaf_focal_points(self):
        return num.array([l._focal_point for l in self.leafs])

    @property
    def leaf_focal_points_utm(self):
        return num.array([l.focal_point_utm for l in self.leafs])

    @property
    def leaf_matrix_means(self):
        return self._getLeafsNormMatrix(method='mean')

    @property
    def leaf_matrix_medians(self):
        return self._getLeafsNormMatrix(method='median')

    def _getLeafsNormMatrix(self, method='median'):
        if method not in self._norm_methods.keys():
            raise AttributeError('Method %s is not in %s' % (method,
                                 self._norm_methods.keys()))

        leaf_matrix = num.empty_like(self._data)
        leaf_matrix.fill(num.nan)
        for l in self.leafs:
            leaf_matrix[l.llx:l.llx+l.length, l.lly:l.lly+l.length] = \
                self._norm_methods[method](l)
        return leaf_matrix

    @property_cached
    def _base_nodes(self):
        self._base_nodes = []
        init_length = num.power(2,
                                num.ceil(num.log(num.min(self._data.shape)) /
                                         num.log(2)))
        nx, ny = num.ceil(num.array(self._data.shape)/init_length)

        for ix in xrange(int(nx)):
            for iy in xrange(int(ny)):
                llx = ix * init_length
                lly = iy * init_length
                self._base_nodes.append(QuadNode(self, llx, lly, init_length))

        if len(self._base_nodes) == 0:
            raise AssertionError('Could not init base nodes.')
        return self._base_nodes

    @property_cached
    def plot(self):
        from kite.plot2d import PlotQuadTree2D
        return PlotQuadTree2D(self)

    @property_cached
    def covariance(self):
        from kite.quadtree_covariance import Covariance
        return Covariance(quadtree=self, config=self.config.covariance)

    def getStaticTarget(self):
        raise NotImplementedError


__all__ = ['Quadtree', 'QuadtreeConfig']


if __name__ == '__main__':
    from kite.scene import SceneSynTest
    sc = SceneSynTest.createGauss(2000, 2000)

    for e in num.linspace(0.1, .00005, num=30):
        sc.quadtree.epsilon = e
    # qp = Plot2DQuadTree(qt, cmap='spectral')
    # qp.plot()<|MERGE_RESOLUTION|>--- conflicted
+++ resolved
@@ -172,11 +172,7 @@
         help='Allowed NaN fraction per tile')
     tile_size_lim = guts.Tuple.T(
         2, guts.Float.T(),
-<<<<<<< HEAD
         default=(250, -9999.),
-=======
-        default=(250, 10000),
->>>>>>> 068137f8
         help='Minimum and maximum allowed tile size')
     covariance = CovarianceConfig.T(default=CovarianceConfig())
 
