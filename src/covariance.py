#!/usr/bin/python
# -*- coding: utf-8 -*-
import numpy as num
import scipy as sp
import time

import covariance_ext
from pyrocko import guts
from pyrocko.guts_array import Array
from kite.meta import Subject, property_cached, trimMatrix, derampMatrix,\
    squareMatrix

__all__ = ['Covariance', 'CovarianceConfig']

noise_regimes = [
    (1./2000, num.inf),
    (1./2000, 1./500),
    (1./500, 1./10),
    (0, num.inf)]


def modelCovariance(distance, a, b):
    """Exponential model to estimate a positive-definite covariance

    We assume the following covariance model to describe the empirical noise
    observation:

    .. math::

        cov(dist) = c \\cdot e^{\\frac{-dist}{b}}

    :param distance: Distance between
    :type distance: float or :class:`numpy.ndarray`
    :param a: Linear model parameter
    :type a: float
    :param b: Exponential model parameter
    :type b: float
    :returns: Covariance at ``distance``
    :rtype: :class:`numpy.ndarray`
    """
    return a * num.exp(-distance/b)


def modelPowerspec(k, beta, D):
    """Exponential Linear model to estimate a log-linear powerspectrum

    We assume the following log-linear model for the measured powerspectrum

    .. math::

        pow(k) = \\frac{k^\\beta}{D}


    :param k: Wavenumber
    :type k: float or :class:`numpy.ndarray`
    :param a: Exponential model factor
    :type a: float
    :param b: Fractional model factor
    :type b: float
    """
    return (k**beta)/D


class CovarianceConfig(guts.Object):
    noise_coord = Array.T(
        shape=(None,), dtype=num.float,
        serialize_as='list',
        optional=True,
        help='Noise patch coordinates and size,')
    a = guts.Float.T(
        optional=True,
        help='Exponential covariance model; scaling factor. '
             'See :func:`~kite.covariance.modelCovariance`')
    b = guts.Float.T(
        optional=True,
        help='Exponential covariance model; exponential decay. '
             'See :func:`~kite.covariance.modelCovariance`')
    variance = guts.Float.T(
        optional=True,
        help='Variance of the model')
    adaptive_subsampling = guts.Bool.T(
        default=True,
        help='Adaptive subsampling flag for full covariance calculation.')
    covariance_matrix = Array.T(
        optional=True,
        serialize_as='base64',
        help='Cached covariance matrix, '
             'see :attr:`~kite.Covariance.covariance_matrix`',
        )


class Covariance(object):
    """Analytical covariance for noise estimation of
    :class:`kite.Scene.displacement`.

    The covariance between :attr:`kite.Quadtree.leafs` is
    used as a weighting measure for the optimization process.

    Two different methods are implemented to estimate the covariance function:

    1. The distance between :class:`~kite.quadtree.QuadNode`
       leaf focal points (:attr:`~kite.Covariance.covariance_focal`)
    2. The more *accurate* statistical distances between every nodes pixels,
       this process is computational very expensive and
       can take a few minutes or longer.
       See :class:`~kite.Covariance.covariance` or
       :class:`~kite.Covariance.weight_matrix`.

    :param quadtree: Quadtree to work on
    :type quadtree: :class:`~kite.Quadtree`
    :param config: Config object
    :type config: :class:`~kite.covariance.CovarianceConfig`
    """
    evChanged = Subject()
    evConfigChanged = Subject()

    def __init__(self, scene, config=CovarianceConfig()):
        self.frame = scene.frame
        self.quadtree = scene.quadtree
        self.scene = scene
        self._noise_data = None
        self._powerspec1d_cached = None
        self._powerspec2d_cached = None
        self._powerspec3d_cached = None
        self._initialized = False
        self._nthreads = 0
        self._log = scene._log.getChild('Covariance')

        self.setConfig(config)
        self.quadtree.evChanged.subscribe(self._clear)
        self.scene.evConfigChanged.subscribe(self.setConfig)

    def __call__(self, *args, **kwargs):
        return self.getLeafCovariance(*args, **kwargs)

    def setConfig(self, config=None):
        """ Sets and updated the config of the instance

        :param config: New config instance, defaults to configuration provided
                       by parent :class:`~kite.Scene`
        :type config: :class:`~kite.covariance.CovarianceConfig`, optional
        """
        if config is None:
            config = self.scene.config.covariance

        self.config = config

        if config.noise_coord is None\
           and (config.a is not None or
                config.b is not None or
                config.variance is not None):
            self.noise_data  # init data array
            self.config.a = config.a
            self.config.b = config.b
            self.config.variance = config.variance

        self._clear(config=False)
        self.evConfigChanged.notify()

    def _clear(self, config=True, spectrum=True):
        if config:
            self.config.a = None
            self.config.b = None
            self.config.variance = None
            self.config.covariance_matrix = None

        if spectrum:
            self.structure_func = None
            self._powerspec1d_cached = None
            self._powerspec2d_cached = None

        self.covariance_matrix = None
        self.covariance_matrix_focal = None
        self.covariance_func = None
        self.weight_matrix = None
        self.weight_matrix_focal = None
        self._initialized = False
        self.evChanged.notify()

    @property
    def nthreads(self):
        ''' Number of threads (CPU cores) to use for full covariance
            calculation

        Setting ``nthreads`` to ``0`` uses all available cores (default).

        :setter: Sets the number of threads
        :type: int
        '''
        return self._nthreads

    @nthreads.setter
    def nthreads(self, value):
        self._nthreads = int(value)

    @property
    def noise_coord(self):
        """ Coordinates of the noise patch in local coordinates.

        :setter: Set the noise coordinates
        :getter: Get the noise coordinates
        :type: :class:`numpy.ndarray`, ``[llE, llN, sizeE, sizeN]``
        """
        if self.config.noise_coord is None:
            self.noise_data
        return self.config.noise_coord

    @noise_coord.setter
    def noise_coord(self, values):
        self.config.noise_coord = num.array(values)

    @property
    def noise_patch_size_km2(self):
        '''
        :getter: Noise patch size in :math:`km^2`.
        :type: float
        '''
        if self.noise_coord is None:
            return 0.
        size = (self.noise_coord[2] * self.noise_coord[3])*1e-6
        if size < 75:
            self._log.warning('Defined noise patch is instably small')
        return size

    @property
    def noise_data(self, data):
        ''' Noise data we process to estimate the covariance

        :setter: Set the noise patch to analyze the covariance.
        :getter: If the noise data has not been set manually, we grab data
                 through :func:`~kite.Covariance.selectNoiseNode`.
        :type: :class:`numpy.ndarray`
        '''
        return self._noise_data

    @noise_data.getter
    def noise_data(self):
        if self._noise_data is not None:
            return self._noise_data
        elif self.config.noise_coord is not None:
            self._log.info('Selecting noise_data from config...')
            llE, llN = self.scene.frame.mapENMatrix(
                *self.config.noise_coord[:2])
            sE, sN = self.scene.frame.mapENMatrix(
                *self.config.noise_coord[2:])
            slice_E = slice(llE, llE + sE)
            slice_N = slice(llN, llN + sN)
            self.noise_data = self.scene.displacement[slice_N, slice_E]
        else:
            self._log.info('Selecting noise_data from Quadtree...')
            node = self.selectNoiseNode()
            self.noise_data = node.displacement
            self.noise_coord = [node.llE, node.llN,
                                node.sizeE, node.sizeN]
        return self.noise_data

    @noise_data.setter
    def noise_data(self, data):
        data = data.copy()
        data = derampMatrix(trimMatrix(data))
        data = trimMatrix(data)
        data[num.isnan(data)] = 0.
        self._noise_data = data
        self._clear()

    def selectNoiseNode(self):
        """ Choose noise node from quadtree
        the biggest :class:`~kite.quadtree.QuadNode` from
        :class:`~kite.Quadtree`.

        :returns: A quadnode with the least signal.
        :rtype: :class:`~kite.quadtree.QuadNode`
        """
        t0 = time.time()

        stdmax = max([n.std for n in self.quadtree.nodes])  # noqa
        lmax = max([n.std for n in self.quadtree.nodes])  # noqa

        def costFunction(n):
            nl = num.log2(n.length)/num.log2(lmax)
            ns = n.std/stdmax
            return nl*(1.-ns)*(1.-n.nan_fraction)

        nodes = sorted(self.quadtree.nodes,
                       key=costFunction)

        self._log.debug('Fetched noise from Quadtree.nodes [%0.8f s]'
                        % (time.time() - t0))
        return nodes[0]

    def _mapLeafs(self, nx, ny):
        """ Helper function returning appropriate
            :class:`~kite.quadtree.QuadNode` and for maintaining
            the internal mapping with the matrices.

        :param nx: matrix x position
        :type nx: int
        :param ny: matrix y position
        :type ny: int
        :returns: tuple of :class:`~kite.quadtree.QuadNode` s for ``nx``
            and ``ny``
        :rtype: tuple
        """
        leaf1 = self.quadtree.leafs[nx]
        leaf2 = self.quadtree.leafs[ny]

        self._leaf_mapping[leaf1.id] = nx
        self._leaf_mapping[leaf2.id] = ny

        return leaf1, leaf2

    @property_cached
    def covariance_matrix(self):
        """ Covariance matrix calculated from sub-distances pairs from quadtree
            node-to-node.
        :type: :class:`numpy.ndarray`,
            size (:class:`~kite.Quadtree.nleafs` x
            :class:`~kite.Quadtree.nleafs`)
        """
        if not isinstance(self.config.covariance_matrix, num.ndarray):
            self.config.covariance_matrix =\
                self._calcCovarianceMatrix(method='full')
        elif self.config.covariance_matrix.ndim == 1:
            try:
                nl = self.quadtree.nleafs
                self.config.covariance_matrix =\
                    self.config.covariance_matrix.reshape(nl, nl)
            except ValueError:
                self.config.covariance = None
                return self.covariance_matrix
        return self.config.covariance_matrix

    @property_cached
    def covariance_matrix_focal(self):
        """ This matrix uses distances between focal points. Fast but
            statistically not reliable method. For final approach use
            :attr:`~kite.Covariance.covariance_matrix`.
        :type: :class:`numpy.ndarray`,
            size (:class:`~kite.Quadtree.nleafs` x
            :class:`~kite.Quadtree.nleafs`)
        """
        return self._calcCovarianceMatrix(method='focal')

    @property_cached
    def weight_matrix(self):
        """ Weight matrix from full covariance :math:`\\sqrt{cov^{-1}}`.
        :type: :class:`numpy.ndarray`,
            size (:class:`~kite.Quadtree.nleafs` x
            :class:`~kite.Quadtree.nleafs`)
        """
        return num.linalg.inv(self.covariance_matrix)

    @property_cached
    def weight_matrix_focal(self):
        """ Weight matrix from fast focal method
            :math:`\\sqrt{cov_{focal}^{-1}}`.
        :type: :class:`numpy.ndarray`,
            size (:class:`~kite.Quadtree.nleafs` x
            :class:`~kite.Quadtree.nleafs`)
        """
        return num.linalg.inv(self.covariance_matrix_focal)

    @property_cached
    def weight_vector(self):
        """ Weight vector from full covariance :math:`\\sqrt{cov^{-1}}`.
        :type: :class:`numpy.ndarray`,
            size (:class:`~kite.Quadtree.nleafs`)
        """
        return num.sum(self.weight_matrix, axis=1)

    @property_cached
    def weight_vector_focal(self):
        """ Weight vector from fast focal method
            :math:`\\sqrt{cov_{focal}^{-1}}`.
        :type: :class:`numpy.ndarray`,
            size (:class:`~kite.Quadtree.nleafs`)
        """
        return num.sum(self.weight_matrix_focal, axis=1)

    def _calcCovarianceMatrix(self, method='focal'):
        """Calculates the covariance matrix.

        :param method: Either ``focal`` point distances are used - this is
            quick but statistically not reliable.
            Or ``full``, where the full quadtree pixel distances matrices are
            calculated
            , defaults to ``focal``
        :type method: str, optional
        :returns: Covariance matrix
        :rtype: thon:numpy.ndarray
        """
        self._initialized = True

        nl = len(self.quadtree.leafs)
        self._leaf_mapping = {}

        t0 = time.time()
        ma, mb = self.covariance_model
        if method == 'focal':
            dist_matrix = num.zeros((nl, nl))
            dist_iter = num.nditer(num.triu_indices_from(dist_matrix))

            for nx, ny in dist_iter:
                leaf1, leaf2 = self._mapLeafs(nx, ny)
                dist = self._leafFocalDistance(leaf1, leaf2)
                dist_matrix[(nx, ny), (ny, nx)] = dist
            cov_matrix = modelCovariance(dist_matrix, ma, mb)

        elif method == 'full':
            leaf_map = num.empty((len(self.quadtree.leafs), 4),
                                 dtype=num.uint32)
            for nl, leaf in enumerate(self.quadtree.leafs):
                leaf, _ = self._mapLeafs(nl, nl)
                leaf_map[nl, 0], leaf_map[nl, 1] = (leaf._slice_rows.start,
                                                    leaf._slice_rows.stop)
                leaf_map[nl, 2], leaf_map[nl, 3] = (leaf._slice_cols.start,
                                                    leaf._slice_cols.stop)

            nleafs = self.quadtree.nleafs
            cov_matrix = covariance_ext.covariance_matrix(
                            self.scene.frame.gridE.filled(),
                            self.scene.frame.gridN.filled(),
                            leaf_map, ma, mb, self.nthreads,
                            self.config.adaptive_subsampling)\
                .reshape(nleafs, nleafs)
        else:
            raise TypeError('Covariance calculation %s method not defined!'
                            % method)

        num.fill_diagonal(cov_matrix, self.variance)
        self._log.debug('Created covariance matrix - %s mode [%0.8f s]' %
                        (method, time.time()-t0))
        return cov_matrix

    @staticmethod
    def _leafFocalDistance(leaf1, leaf2):
        return num.sqrt((leaf1.focal_point[0]
                         - leaf2.focal_point[0])**2 +
                        (leaf1.focal_point[1]
                         - leaf2.focal_point[1])**2)

    def _leafMapping(self, leaf1, leaf2):
        if not isinstance(leaf1, str):
            leaf1 = leaf1.id
        if not isinstance(leaf2, str):
            leaf2 = leaf2.id
        if not self._initialized:
            self.covariance_matrix_focal
        try:
            return self._leaf_mapping[leaf1], self._leaf_mapping[leaf2]
        except KeyError as e:
            raise KeyError('Unknown quadtree leaf with id %s' % e)

    def getLeafCovariance(self, leaf1, leaf2):
        """Get the covariance between ``leaf1`` and ``leaf2``.

        :param leaf1: Leaf one
        :type leaf1: str of `leaf.id` or :class:`~kite.quadtree.QuadNode`
        :param leaf2: Leaf two
        :type leaf2: str of `leaf.id` or :class:`~kite.quadtree.QuadNode`
        :returns: Covariance between ``leaf1`` and ``leaf2``
        :rtype: float
        """
        return self.covariance_matrix[self._leafMapping(leaf1, leaf2)]

    def getLeafWeight(self, leaf, model='focal'):
        ''' Get the absolute weight of ``leaf``, summation of all weights from
        :attr:`kite.Covariance.weight_matrix`

        .. math ::

            w_{x} = \\sum_i W_{x,i}

        :param model: ``Focal`` or ``full``, default ``focal``
        :type model: str
        :param leaf: A leaf from :class:`~kite.Quadtree`
        :type leaf: :class:`~kite.quadtree.QuadNode`

        :returns: Weight of the leaf
        :rtype: float
        '''
        (nl, _) = self._leafMapping(leaf, leaf)
        weight_mat = self.weight_matrix_focal
        return num.mean(weight_mat, axis=0)[nl]

    def syntheticNoise(self, shape=(1024, 1024), dEdN=None,
                       anisotropic=False):
        """Create random synthetic noise with the same character as defined
            in :attr:`noise_data`.

        This function uses the powerspectrum of the empirical noise
        (:func:`powerspecNoise`) to create synthetic noise for model
        pertubation. The default sampling distances are taken from
        :attr:`kite.scene.Frame.dE` and :attr:`kite.scene.Frame.dN`. And can be
        overwritten.
        :param shape: shape of the desired noise patch.
            Pixels in northing and easting (`nE`, `nN`),
            defaults to `(1024, 1024)`.
        :type shape: tuple, optional
        :param dEdN: The sampling distance in easting, defaults to
            (:attr:`kite.scene.Frame.dE`, :attr:`kite.scene.Frame.dN`).
        :type dE: tuple, floats
        :returns: Noise patch
        :rtype: :class:`numpy.ndarray`
        """
        if (shape[0] + shape[1]) % 2 != 0:
            # self._log.warning('Patch dimensions must be even, '
            #                   'ceiling dimensions!')
            pass
        nE = shape[1] + (shape[1] % 2)
        nN = shape[0] + (shape[0] % 2)

        rfield = num.random.rand(nN, nE)
        spec = num.fft.fft2(rfield)

        if not dEdN:
            dE, dN = (self.scene.frame.dE, self.scene.frame.dN)
        kE = num.fft.fftfreq(nE, dE)
        kN = num.fft.fftfreq(nN, dN)
        k_rad = num.sqrt(kN[:, num.newaxis]**2 + kE[num.newaxis, :]**2)

        amp = num.zeros_like(k_rad)

        if not anisotropic:
            noise_pspec, k, _, _, _, _ = self.powerspecNoise2D()
            k_bin = num.insert(k + k[0]/2, 0, 0)

            for i in xrange(k.size):
                k_min = k_bin[i]
                k_max = k_bin[i+1]
                r = num.logical_and(k_rad > k_min, k_rad <= k_max)
                if i == (k.size-1):
                    r = k_rad > k_min
                if num.sum(r) == 0:
                    continue
                amp[r] = noise_pspec[i]
            amp[k_rad == 0.] = self.variance
            amp[k_rad > k.max()] = noise_pspec[num.argmax(k)]
            amp = num.sqrt(amp)
            # amp = num.sqrt(amp * max(self.noise_data.shape)**2)

        elif anisotropic:
            interp_pspec, _, _, _, skE, skN = self.powerspecNoise3D()
            kE = num.fft.fftshift(kE)
            kN = num.fft.fftshift(kN)
            mkE = num.logical_and(kE >= skE.min(), kE <= skE.max())
            mkN = num.logical_and(kN >= skN.min(), kN <= skN.max())
            mkRad = num.where(  # noqa
                k_rad < num.sqrt(kN[mkN].max()**2 + kE[mkE].max()**2))
            res = interp_pspec(kN[mkN, num.newaxis],
                               kE[num.newaxis, mkE], grid=True)
            print amp.shape, res.shape
            print kN.size, kE.size
            amp = res
            amp = num.fft.fftshift(amp)
            print amp.min(), amp.max()

        spec *= amp
        noise = num.abs(num.fft.ifft2(spec))
        noise -= num.mean(noise)
        return noise

    def powerspecNoise1D(self, data=None, ndeg=512, nk=512):
        if self._powerspec1d_cached is None:
            self._powerspec1d_cached = self._powerspecNoise(
                data, norm='1d', ndeg=ndeg, nk=nk)
        return self._powerspec1d_cached

    def powerspecNoise2D(self, data=None, ndeg=512, nk=512):
        if self._powerspec2d_cached is None:
            self._powerspec2d_cached = self._powerspecNoise(
                data, norm='2d', ndeg=ndeg, nk=nk)
        return self._powerspec2d_cached

    def powerspecNoise3D(self, data=None):
        if self._powerspec3d_cached is None:
            self._powerspec3d_cached = self._powerspecNoise(
                data, norm='3d')
        return self._powerspec3d_cached

    def _powerspecNoise(self, data=None, norm='1d', ndeg=512, nk=512):
        """Get the noise spectrum from
        :attr:`kite.Covariance.noise_data`.

        :param data: Overwrite Covariance.noise_data, defaults to `None`
        :type data: :class:`numpy.ndarray`, optional
        :returns: `(power_spec, k, f_spectrum, kN, kE)`
        :rtype: tuple
        """
        if data is None:
            noise = self.noise_data
        else:
            noise = data.copy()
        if norm not in ['1d', '2d', '3d']:
            raise AttributeError('norm must be either 1d, 2d or 3d')

        noise = squareMatrix(noise)
        shift = num.fft.fftshift

        spectrum = shift(num.fft.fft2(noise, axes=(0, 1), norm=None))
        power_spec = (num.abs(spectrum)/spectrum.size)**2
        

        kE = shift(num.fft.fftfreq(power_spec.shape[1],
                                   d=self.quadtree.frame.dE))
        kN = shift(num.fft.fftfreq(power_spec.shape[0],
                                   d=self.quadtree.frame.dN))
        k_rad = num.sqrt(kN[:, num.newaxis]**2 + kE[num.newaxis, :]**2)
        power_spec[k_rad == 0.] = 0.

        power_interp = sp.interpolate.RectBivariateSpline(kN, kE, power_spec)

        # def power1d(k):
        #     theta = num.linspace(-num.pi, num.pi, ndeg, False)
        #     power = num.empty_like(k)
        #     for i in xrange(k.size):
        #         kE = num.cos(theta) * k[i]
        #         kN = num.sin(theta) * k[i]
        #         power[i] = num.median(power_interp.ev(kN, kE)) * k[i]\
        #             * num.pi * 4
        #     return power

        def power1d(k):
            theta = num.linspace(-num.pi, num.pi, ndeg, False)
            power = num.empty_like(k)
            for i in xrange(k.size):
                kE = num.cos(theta) * k[i]
                kN = num.sin(theta) * k[i]
<<<<<<< HEAD
                power[i] = num.median(power_interp.ev(kN, kE)) * k[i]
            return (power * num.pi * 4) / (power_spec.size**2) / k.size
=======
                power[i] = num.median(power_interp.ev(kN, kE))
            return (power * num.pi * 4) 
>>>>>>> 313cdac3

        def power2d(k):
            """ Mean 2D Power works! """
            theta = num.linspace(-num.pi, num.pi, ndeg, False)
            power = num.empty_like(k)
            for i in xrange(k.size):
                kE = num.sin(theta) * k[i]
                kN = num.cos(theta) * k[i]
<<<<<<< HEAD
                power[i] = num.median(power_interp.ev(kN, kE))
                # Median is more stable than the mean here
            return (power * 4. * num.pi) / power_spec.size / k.size
=======
                power[i] = num.mean(power_interp.ev(kN, kE))
                # Median is more stable than the mean here
            return power 
>>>>>>> 313cdac3

        def power3d(k):
            return power_interp

        power = power1d
        if norm == '2d':
            power = power2d
        elif norm == '3d':
            power = power3d

        k_rad = num.sqrt(kN[:, num.newaxis]**2 + kE[num.newaxis, :]**2)
        k = num.linspace(k_rad[k_rad > 0].min(),
                         k_rad.max(), nk)
        dk = 1./k.min()  / (2. * nk)

        return power(k), k, dk, spectrum, kE, kN

    def _powerspecFit(self, regime=3):
        power_spec, k, _, _, _, _ = self.powerspecNoise1D()

        def selectRegime(k, k1, k2):
            return num.logical_and(k > k1, k < k2)

        regime = selectRegime(k, *noise_regimes[regime])

        try:
            return sp.optimize.curve_fit(modelPowerspec,
                                         k[regime], power_spec[regime],
                                         p0=(self.variance, 2000))
        except RuntimeError:
            self._log.warning('Could not fit the powerspectrum model.')
            return (0., 0.), 0.

    @property
    def powerspec_model(self):
        """Powerspectrum model parameters based on the spectral model after
        :func:`~kite.covariance.modelPowerspec`

        :returns: Model parameters ``a`` and ``b``
        :rtype: tuple, floats
        """
        p, _ = self._powerspecFit()
        return p

    @property
    def powerspec_model_rms(self):
        '''
        :getter: RMS missfit between :class:`~kite.Covariance.powerspecNoise1D`
            and :class:`~kite.Covariance.powerspec_model``
        :type: float
        '''
        power_spec, k, _, _, _, _ = self.powerspecNoise1D()
        power_spec_mod = self.powerspecModel(k)
        return num.sqrt(num.mean((power_spec - power_spec_mod)**2))

    def powerspecModel(self, k):
        ''' Calculates the analytical power based on the fit of
        :func:`~kite.covariance.powerspec_model`.

        :param k: Wavenumber(s)
        :type k: float or :class:`numpy.ndarray`
        :returns: Power at wavenumber ``k``
        :rtype: float or :class:`numpy.ndarray`
        '''
        p = self.powerspec_model
        return modelPowerspec(k, *p)

    def _powerCosineTransform(self, p_spec):
        cos = sp.fftpack.idct(p_spec, type=3)
        return cos

    @property_cached
    def covariance_func(self):
        ''' Covariance function derived from powerspectrum of
            displacement noise patch.
        :type: tuple, :class:`numpy.ndarray` (covariance, distance) '''
        power_spec, k, dk, _, _, _ = self.powerspecNoise1D()
        # power_spec -= self.variance

        d = num.arange(1, power_spec.size+1) * dk
        cov = self._powerCosineTransform(power_spec)

        return cov, d

    def covarianceAnalytical(self, regime=0):
        ''' Analytical covariance based on the spectral model fit
        from :func:`~kite.covariance.modelPowerspec`

        :return: Covariance and corresponding distances.
        :rtype: tuple, :class:`numpy.ndarray` (covariance_analytical, distance)
        '''
        _, k, dk, _, kN, kE = self.powerspecNoise1D()
        (a, b) = self.powerspec_model

        spec = modelPowerspec(k, a, b)
        d = num.arange(1, spec.size+1) * dk

        cos = self._powerCosineTransform(spec)
        return cos, d

    @property
    def covariance_model(self, regime=0):
        ''' Covariance model parameters for
        :func:`~kite.covariance.modelCovariance` retrieved
        from :attr:`~kite.Covariance.covarianceAnalytical`.

        :getter: Get the parameters.
        :type: tuple, ``a`` and ``b``
        '''
        if self.config.a is None or self.config.b is None:
            cov, d = self.covarianceAnalytical(regime)
            cov, d = self.covariance_func
            try:
                (a, b), _ =\
                    sp.optimize.curve_fit(modelCovariance, d, cov,
                                          p0=(.001, 500.))
                self.config.a, self.config.b = (float(a), float(b))
            except RuntimeError:
                self._log.warning('Could not fit the covariance model')
                self.config.a, self.config.b = (1., 1000.)
        return self.config.a, self.config.b

    @property
    def covariance_model_rms(self):
        '''
        :getter: RMS missfit between :class:`~kite.Covariance.covariance_model`
            and :class:`~kite.Covariance.covariance_func`
        :type: float
        '''
        cov, d = self.covariance_func
        cov_mod = modelCovariance(d, *self.covariance_model)
        return num.sqrt(num.mean((cov - cov_mod)**2))

    @property_cached
    def structure_func(self):
        ''' Structure function derived from ``noise_patch``
        :type: tuple, :class:`numpy.ndarray` (structure_func, distance)

        Adapted from
        http://clouds.eos.ubc.ca/~phil/courses/atsc500/docs/strfun.pdf
        '''
        power_spec, k, dk, _, _, _ = self.powerspecNoise1D()
        d = num.arange(1, power_spec.size+1) * dk

        def structure_func(power_spec, d, k):
            struc_func = num.zeros_like(k)
            for i, d in enumerate(d):
                for ik, tk in enumerate(k):
                    # struc_func[i] += (1. - num.cos(tk*d))*power_spec[ik]
                    struc_func[i] += (1. - sp.special.j0(tk*d))*power_spec[ik]
            struc_func *= 2./1
            return struc_func

        struc_func = structure_func(power_spec, d, k)
        return struc_func, d

    @property
    def variance(self):
        ''' Variance, derived from the mean of
        :attr:`~kite.Covariance.structure_func`.

        :setter: Set the variance manually
        :getter: Retrieve the variance
        :type: float
        '''
        return self.config.variance

    @variance.setter
    def variance(self, value):
        self.config.variance = float(value)
        self._clear(config=False, spectrum=False)
        self.evChanged.notify()

    @variance.getter
    def variance(self):
        if self.config.variance is None:
<<<<<<< HEAD
            power_spec, k, dk, _, _, _ = self.powerspecNoise1D()
=======
            power_spec, k, dk, spectrum, _, _ = self.powerspecNoise2D()
>>>>>>> 313cdac3
            cov, _ = self.covariance_func
            print cov[1]
            ps = power_spec * spectrum.size
            print spectrum.size
            print num.mean(ps[-int(ps.size/9.):-1])
            var = num.mean(ps[-int(ps.size/9.):-1]) + cov[1]
            self.config.variance = float(var)
        return self.config.variance

    def export_weight_matrix(self, filename):
        """ Export the full :attr:`~kite.Covariance.weight_matrix` to an ASCII
        file. The data can be loaded through :func:`numpy.loadtxt`.

        :param filename: path to export to
        :type filename: str
        """
        self._log.debug('Exporting Covariance.weight_matrix to %s' % filename)
        header = 'Exported kite.Covariance.weight_matrix, '\
                 'for more information visit http://pyrocko.com\n'\
                 '\nThe matrix is symmetric and ordered by QuadNode.id:\n'
        header += ', '.join([l.id for l in self.quadtree.leafs])
        num.savetxt(filename, self.weight_matrix, header=header)

    @property_cached
    def plot(self):
        ''' Simple overview plot to summarize the covariance. '''
        from kite.plot2d import CovariancePlot
        return CovariancePlot(self)<|MERGE_RESOLUTION|>--- conflicted
+++ resolved
@@ -626,13 +626,8 @@
             for i in xrange(k.size):
                 kE = num.cos(theta) * k[i]
                 kN = num.sin(theta) * k[i]
-<<<<<<< HEAD
-                power[i] = num.median(power_interp.ev(kN, kE)) * k[i]
-            return (power * num.pi * 4) / (power_spec.size**2) / k.size
-=======
                 power[i] = num.median(power_interp.ev(kN, kE))
             return (power * num.pi * 4) 
->>>>>>> 313cdac3
 
         def power2d(k):
             """ Mean 2D Power works! """
@@ -641,15 +636,9 @@
             for i in xrange(k.size):
                 kE = num.sin(theta) * k[i]
                 kN = num.cos(theta) * k[i]
-<<<<<<< HEAD
-                power[i] = num.median(power_interp.ev(kN, kE))
-                # Median is more stable than the mean here
-            return (power * 4. * num.pi) / power_spec.size / k.size
-=======
                 power[i] = num.mean(power_interp.ev(kN, kE))
                 # Median is more stable than the mean here
             return power 
->>>>>>> 313cdac3
 
         def power3d(k):
             return power_interp
@@ -826,16 +815,12 @@
     @variance.getter
     def variance(self):
         if self.config.variance is None:
-<<<<<<< HEAD
-            power_spec, k, dk, _, _, _ = self.powerspecNoise1D()
-=======
             power_spec, k, dk, spectrum, _, _ = self.powerspecNoise2D()
->>>>>>> 313cdac3
             cov, _ = self.covariance_func
-            print cov[1]
+            # print cov[1]
             ps = power_spec * spectrum.size
-            print spectrum.size
-            print num.mean(ps[-int(ps.size/9.):-1])
+            # print spectrum.size
+            # print num.mean(ps[-int(ps.size/9.):-1])
             var = num.mean(ps[-int(ps.size/9.):-1]) + cov[1]
             self.config.variance = float(var)
         return self.config.variance
