--- conflicted
+++ resolved
@@ -47,7 +47,9 @@
         self.sandbox.model.setExtent(
             self.spinEastPx.value(),
             self.spinNorthPx.value())
-<<<<<<< HEAD
+        self.setValues(
+            self.spinEastPx.value(),
+            self.spinEastPx.value())
         self.setValues()
 
 
@@ -81,10 +83,4 @@
         self.sandbox.model.setlos(
             self.spinlos_phi.value(),
             self.spinlos_theta.value())
-        self.setValues()
-=======
-
-        self.setValues(
-            self.spinEastPx.value(),
-            self.spinEastPx.value())
->>>>>>> 340f5aab
+        self.setValues()